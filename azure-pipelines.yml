--- conflicted
+++ resolved
@@ -32,17 +32,6 @@
   persistCredentials: true
   clean: true
 
-<<<<<<< HEAD
-<<<<<<< HEAD
-=======
-- script: git checkout main
-=======
-- script: git branch
->>>>>>> 046246cc
-  displayName: 'Get Latest Branch'
-
->>>>>>> 433c043ec606d75643da65ce1a42af3109ba979f
-
 - script: |
     cd $(Build.Repository.LocalPath)/package
     python3 setup.py sdist bdist_wheel
